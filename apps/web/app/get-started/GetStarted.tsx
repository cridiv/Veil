--- conflicted
+++ resolved
@@ -4,38 +4,9 @@
 import GoogleIcon from "../svg/GoogleIcon";
 import TwitterIcon from "../svg/TwitterIcon";
 import JoinIcon from "../svg/JoinIcon";
-<<<<<<< HEAD
-import { useRouter, useSelectedLayoutSegment } from "next/navigation";
-import axios from "axios";
-=======
 import { useRouter } from "next/navigation";
 import { joinRoom, setTempUser } from "../lib/api";
 
-export const LoadingSpinner = () => {
-  return (
-    <svg
-      className="animate-spin -ml-1 mr-2 h-4 w-4 text-white"
-      xmlns="http://www.w3.org/2000/svg"
-      fill="none"
-      viewBox="0 0 24 24"
-    >
-      <circle
-        className="opacity-25"
-        cx="12"
-        cy="12"
-        r="10"
-        stroke="currentColor"
-        strokeWidth="4"
-      ></circle>
-      <path
-        className="opacity-75"
-        fill="currentColor"
-        d="M4 12a8 8 0 018-8V0C5.373 0 0 5.373 0 12h4zm2 5.291A7.962 7.962 0 014 12H0c0 3.042 1.135 5.824 3 7.938l3-2.647z"
-      ></path>
-    </svg>
-  );
-};
->>>>>>> 4e2aac21
 
 const GetStarted = () => {
   const [userName, setUserName] = useState("");
@@ -49,70 +20,16 @@
   const [joining, setJoining] = useState(false);
 
   const handleAuthGoogle = () => {
-<<<<<<< HEAD
-=======
     console.log("Google authentication initiated");
->>>>>>> 4e2aac21
-    window.location.href = "http://localhost:5000/auth/google";
+    window.location.href = 'http://localhost:5000/auth/google'
     router.push("/client-handler");
   };
 
   const handleAuthTwitter = () => {
-<<<<<<< HEAD
-    window.location.href = "http://localhost:5000/auth/twitter";
-    router.push("/client-handler");
-  };
-
-  const handleJoinRoom = async () => {
-    if (!slug || !username) {
-      alert("Please enter both a room slug and a username.");
-      return;
-    }
-
-    try {
-      setJoining(true);
-      const res = await axios.post(`http://localhost:5000/user/room/${slug}/users`, {
-        username,
-      });
-
-      const { token, user } = res.data;
-
-      localStorage.setItem("auth_token", token);
-
-      router.push(`/room/${slug}`);
-    } catch (err) {
-      console.error("Failed to join room:", err);
-      alert("Could not join room. Please check the room code and try again.");
-    } finally {
-      setJoining(false);
-    }
-=======
     console.log("Twitter authentication initiated");
-    window.location.href = "http://localhost:5000/auth/twitter";
+    window.location.href = 'http://localhost:5000/auth/twitter'
     // Handle Twitter authentication logic here
     router.push("/client-handler");
-  };
-
-  const handleJoinRoom = () => {
-    if (
-      !userName ||
-      !roomCode ||
-      userName.trim() === "" ||
-      roomCode.trim() === ""
-    ) {
-      setError("Please enter both your name and room code.");
-      return;
-    }
-    setError("");
-    setLoading(true);
-    // send the temporary user name to the backend here if necessary tho, but i save it to local storage
-    localStorage.setItem("tempUserName", userName);
-    // Add a small delay to show the loading animation
-    setTimeout(() => {
-      window.location.href = `/room/${roomCode}`;
-    }, 500);
-    // Optionally, you can call an API to join the room
->>>>>>> 4e2aac21
   };
 
   return (
@@ -129,31 +46,6 @@
             <small className="text-base-content/70 mb-6 block">
               No account needed
             </small>
-            {/* Enter user name Section */}
-            <div className="form-control w-full mb-6">
-              <label className="label">
-                <span className="label-text">Your Name</span>
-              </label>
-              <input
-                type="text"
-                placeholder="Enter your name"
-                onChange={(e) => setUserName(e.target.value)}
-                className="input bg-white text-black border-[2px] rounded-full border-white input-bordered w-full focus:input-primary focus:z-0"
-              />
-            </div>
-
-            <div className="form-control w-full mb-4">
-              <label className="label">
-                <span className="label-text">Your Name</span>
-              </label>
-              <input
-                type="text"
-                value={username}
-                onChange={(e) => setUsername(e.target.value)}
-                placeholder="Enter your name"
-                className="input bg-white text-black border-[2px] rounded-full border-white input-bordered w-full"
-              />
-            </div>
 
             <div className="form-control w-full mb-6">
               <label className="label">
@@ -162,14 +54,7 @@
               <div className="relative w-full">
                 <input
                   type="text"
-<<<<<<< HEAD
-                  value={slug}
-                  onChange={(e) => setSlug(e.target.value)}
-                  placeholder="Enter room slug"
-=======
                   placeholder="Enter room code"
-                  onChange={(e) => setRoomCode(e.target.value)}
->>>>>>> 4e2aac21
                   className="input bg-white text-black border-[2px] rounded-full border-white input-bordered w-full pr-24 focus:input-primary focus:z-0"
                 />
                 {/* add a spinning loading animation when user clicks join */}
@@ -180,26 +65,10 @@
                     transform: "translateY(0%)",
                     touchAction: "manipulation",
                   }}
-                  onClick={handleJoinRoom}
-<<<<<<< HEAD
+                  onClick={(e) => e.currentTarget.blur()}
                 >
-                  {joining ? "Joining..." : "Join"}
-                  {!joining && <JoinIcon />}
-=======
-                  disabled={loading}
-                >
-                  {loading ? (
-                    <>
-                      {" "}
-                      <LoadingSpinner /> Joining...
-                    </>
-                  ) : (
-                    <>
-                      Join
-                      <JoinIcon />
-                    </>
-                  )}
->>>>>>> 4e2aac21
+                  Join
+                  <JoinIcon />
                 </button>
               </div>
               <span className="text-red-600 text-sm mt-2">{error}</span>
